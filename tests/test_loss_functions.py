--- conflicted
+++ resolved
@@ -39,12 +39,7 @@
 def test_log_cosh(dtype=torch.float32):
     # Prepare test data
     x = torch.tensor([-100, -10, -1, 0, 1, 10, 100], dtype=dtype).unsqueeze(1)  # Shape [N, 1]
-<<<<<<< HEAD
-    y = 0. * x.clone().squeeze()  # Shape [N,]
-=======
     y = 0. * x.clone()  # Shape [N,1]
-
->>>>>>> b6cea1ec
     # Calculate losses using loss function, and manually
     log_cosh_loss = LogCoshLoss()
     losses = log_cosh_loss(x, y, return_elements=True)
