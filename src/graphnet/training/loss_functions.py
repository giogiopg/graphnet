--- conflicted
+++ resolved
@@ -12,12 +12,8 @@
 import torch
 from torch import Tensor
 
-<<<<<<< HEAD
 from graphnet.utilities.config import save_model_config
-=======
->>>>>>> 2c04519b
 from graphnet.models.model import Model
-from graphnet.utilities.config.model_config import save_config
 from graphnet.utilities.decorators import final
 
 
